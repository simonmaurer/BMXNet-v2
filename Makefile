ifndef config
ifdef CXXNET_CONFIG
	config = $(CXXNET_CONFIG)
else ifneq ("$(wildcard ./config.mk)","")
	config = config.mk
else
	config = make/config.mk
endif
endif

ifndef DMLC_CORE
	DMLC_CORE = dmlc-core
endif


ifneq ($(USE_OPENMP_ITER), 1)
	export NO_OPENMP = 1
endif

ifneq ($(USE_OPENMP_ITER), 1)
	export NO_OPENMP = 1
endif

# use customized config file
include $(config)
include mshadow/make/mshadow.mk
include $(DMLC_CORE)/make/dmlc.mk
unexport NO_OPENMP

# all tge possible warning tread
WARNFLAGS= -Wall
CFLAGS = -DMSHADOW_FORCE_STREAM $(WARNFLAGS)

# CFLAGS for debug
ifeq ($(DEBUG),0)
	CFLAGS += -O3
else
	CFLAGS += -g -O0
endif
CFLAGS += -I./mshadow/ -I./dmlc-core/include -fPIC -Iinclude $(MSHADOW_CFLAGS)
LDFLAGS = -pthread $(MSHADOW_LDFLAGS) $(DMLC_LDFLAGS)
NVCCFLAGS = --use_fast_math -g -O3 -ccbin $(CXX) $(MSHADOW_NVCCFLAGS)
ROOTDIR = $(CURDIR)

ifndef LINT_LANG
	LINT_LANG="all"
endif

# setup opencv
ifeq ($(USE_OPENCV),1)
	CFLAGS+= -DMXNET_USE_OPENCV=1
	LDFLAGS+= `pkg-config --libs opencv`
else
	CFLAGS+= -DMXNET_USE_OPENCV=0
endif

# setup opencv
ifeq ($(USE_OPENCV_DECODER),1)
	CFLAGS+= -DMXNET_USE_OPENCV_DECODER=1
else
	CFLAGS+= -DMXNET_USE_OPENCV_DECODER=0
endif

ifeq ($(USE_OPENMP_ITER), 1)
	CFLAGS += -fopenmp
endif

ifeq ($(USE_CUDNN), 1)
	CFLAGS += -DMSHADOW_USE_CUDNN=1
	LDFLAGS += -lcudnn
endif

ifeq ($(USE_THREADED_ENGINE), 1)
	CFLAGS += -DMXNET_USE_THREADED_ENGINE
endif

ifneq ($(ADD_CFLAGS), NONE)
	CFLAGS += $(ADD_CFLAGS)
endif

ifneq ($(ADD_LDFLAGS), NONE)
	LDFLAGS += $(ADD_LDFLAGS)
endif

.PHONY: clean all test lint doc

BIN = tests/test_threaded_engine
all: lib/libmxnet.a lib/libmxnet.so $(BIN)

SRC = $(wildcard src/*.cc src/*/*.cc)
OBJ = $(patsubst src/%.cc, build/%.o, $(SRC))
CUSRC = $(wildcard src/*/*.cu)
CUOBJ = $(patsubst src/%.cu, build/%_gpu.o, $(CUSRC))

LIB_DEP = $(DMLC_CORE)/libdmlc.a
ALL_DEP = $(OBJ) $(LIB_DEP)
ifeq ($(USE_CUDA), 1)
	ALL_DEP += $(CUOBJ)
endif

build/%.o: src/%.cc
	@mkdir -p $(@D)
	$(CXX) -std=c++0x $(CFLAGS) -MM -MT build/$*.o $< >build/$*.d
	$(CXX) -std=c++0x -c $(CFLAGS) -c $< -o $@

build/%_gpu.o: src/%.cu
	@mkdir -p $(@D)
	$(CXX) $(CFLAGS) -MM -MT build/$*_gpu.o $< >build/$*_gpu.d
	$(NVCC) -c -o $@ $(NVCCFLAGS) -Xcompiler "$(CFLAGS)" $<

lib/libmxnet.a: $(ALL_DEP)
	ar crv $@ $(filter %.o, $?)

lib/libmxnet.so: $(ALL_DEP)
	$(CXX) $(CFLAGS) -shared -o $@ $(filter %.o %.a, $^) $(LDFLAGS)

tests/% : tests/%.cc lib/libmxnet.a
	$(CXX) -std=c++0x $(CFLAGS) -MM -MT tests/$*.o $< >tests/$*.d
	$(CXX) $(CFLAGS) -std=c++0x -o $@ $(filter %.cc %.a, $^) $(LDFLAGS)

$(DMLC_CORE)/libdmlc.a:
	+ cd $(DMLC_CORE); make libdmlc.a config=$(ROOTDIR)/$(config); cd $(ROOTDIR)

lint:
	python dmlc-core/scripts/lint.py mxnet ${LINT_LANG} include src scripts python

doxygen:
	doxygen doc/Doxyfile

clean:
<<<<<<< HEAD
	$(RM) -r build lib/*.a lib/*.so *~ */*~ */*/*~ */*/*/*~
=======
	$(RM) -r build lib/lib* *~ */*~ */*/*~ */*/*/*~
>>>>>>> 3b071404
	cd $(DMLC_CORE); make clean; cd -

-include build/*.d
-include build/*/*.d<|MERGE_RESOLUTION|>--- conflicted
+++ resolved
@@ -128,11 +128,7 @@
 	doxygen doc/Doxyfile
 
 clean:
-<<<<<<< HEAD
-	$(RM) -r build lib/*.a lib/*.so *~ */*~ */*/*~ */*/*/*~
-=======
 	$(RM) -r build lib/lib* *~ */*~ */*/*~ */*/*/*~
->>>>>>> 3b071404
 	cd $(DMLC_CORE); make clean; cd -
 
 -include build/*.d
