<!--- Licensed to the Apache Software Foundation (ASF) under one -->
<!--- or more contributor license agreements.  See the NOTICE file -->
<!--- distributed with this work for additional information -->
<!--- regarding copyright ownership.  The ASF licenses this file -->
<!--- to you under the Apache License, Version 2.0 (the -->
<!--- "License"); you may not use this file except in compliance -->
<!--- with the License.  You may obtain a copy of the License at -->

<!---   http://www.apache.org/licenses/LICENSE-2.0 -->

<!--- Unless required by applicable law or agreed to in writing, -->
<!--- software distributed under the License is distributed on an -->
<!--- "AS IS" BASIS, WITHOUT WARRANTIES OR CONDITIONS OF ANY -->
<!--- KIND, either express or implied.  See the License for the -->
<!--- specific language governing permissions and limitations -->
<!--- under the License. -->

# Build MXNet from Source

This document explains how to build MXNet from source code.


## Overview

Building from source follows this general two-step flow of building the shared library, then installing your preferred language binding. Use the following links to jump to the different sections of this guide.

1. Build the MXNet shared library, `libmxnet.so`.
    * [Clone the repository](#clone-the-mxnet-project)
    * [Prerequisites](#prerequisites)
        * [Math library selection](#math-library-selection)
        * [Install GPU software](#install-gpu-software)
        * [Install optional software](#install-optional-software)
    * [Adjust your build configuration](#build-configurations)
    * [Build MXNet](#build-mxnet)
        * [with NCCL](#build-mxnet-with-nccl) (optional)
        * [for C++](#build-mxnet-with-c++) (optional)
        * [Usage Examples](#usage-examples)
            * [systems with GPUs and Intel CPUs](#recommended-for-Systems-with-NVIDIA-GPUs-and-Intel-CPUs)
            * [GPUs with non-Intel CPUs](#recommended-for-Systems-with-Intel-CPUs)
            * [Intel CPUs](#recommended-for-Systems-with-Intel-CPUs)
            * [non-Intel CPUs](#recommended-for-Systems-with-non-Intel-CPUs)
2. [Install the language API binding(s)](#installing-mxnet-language-bindings) you would like to use for MXNet.
MXNet's newest and most popular API is Gluon. Gluon is built into the Python binding. If Python isn't your preference, you still have more options. MXNet supports several other language APIs:
    - [Python (includes Gluon)](../api/python/index.html)
    - [C++](../api/c++/index.html)
    - [Clojure](../api/clojure/index.html)
    - Java (coming soon)
    - [Julia](../api/julia/index.html)
    - [Perl](../api/perl/index.html)
    - [R](../api/r/index.html)
    - [Scala](../api/scala/index.html)
    - [Java](../api/java/index.html)

<hr>
## Build Instructions by Operating System

Detailed instructions are provided per operating system. Each of these guides also covers how to install the specific [Language Bindings](#installing-mxnet-language-bindings) you require.
You may jump to those, but it is recommended that you continue reading to understand more general "build from source" options.

* [Amazon Linux / CentOS / RHEL](centos_setup.html)
* [macOS](osx_setup.html)
* [Raspbian](raspian_setup.html)
* [TX2](tx2_setup.html)
* [Ubuntu](ubuntu_setup.html)
* [Windows](windows_setup.html)


<hr>

## Clone the MXNet Project

1. Clone or fork the MXNet project.
```bash
git clone --recursive https://github.com/apache/incubator-mxnet mxnet
cd mxnet
```

<hr>

## Prerequisites

The following sections will help you decide which specific prerequisites you need to install.

#### Math Library Selection
It is useful to consider your math library selection prior to your other prerequisites.
MXNet relies on the
[BLAS](https://en.wikipedia.org/wiki/Basic_Linear_Algebra_Subprograms) (Basic
Linear Algebra Subprograms) library for numerical computations.
Those can be extended with [LAPACK (Linear Algebra Package)](https://github.com/Reference-LAPACK/lapack), an additional set of mathematical functions.

<<<<<<< HEAD
<div class="linux">
For Ubuntu you can get Atlas and OpenBLAS from package repositories:
<div class="ubuntu">

```bash
sudo apt-get install libatlas-base-dev libopenblas-dev
```
=======
MXNet supports multiple mathematical backends for computations on the CPU:
* [Apple Accelerate](https://developer.apple.com/documentation/accelerate)
* [ATLAS](http://math-atlas.sourceforge.net/)
* [MKL](https://software.intel.com/en-us/intel-mkl) (MKL, MKLML)
* [MKL-DNN](https://github.com/intel/mkl-dnn)
* [OpenBLAS](http://www.openblas.net/)

The default order of choice for the libraries if found follows the path from the most
(recommended) to less performant backends.
The following lists show this order by library and `cmake` switch.
>>>>>>> a03d59ed

For desktop platforms (x86_64):

1. MKL-DNN (submodule) | `USE_MKLDNN`
2. MKL | `USE_MKL_IF_AVAILABLE`
3. MKLML (downloaded) | `USE_MKLML`
4. Apple Accelerate | `USE_APPLE_ACCELERATE_IF_AVAILABLE` | Mac only
5. OpenBLAS | `BLAS` | Options: Atlas, Open, MKL, Apple

Note: If `USE_MKL_IF_AVAILABLE` is set to False then MKLML and MKL-DNN will be disabled as well for configuration
backwards compatibility.

For embedded platforms (all other and if cross compiled):

1. OpenBLAS | `BLAS` | Options: Atlas, Open, MKL, Apple

You can set the BLAS library explicitly by setting the BLAS variable to:

* Atlas
* Open
* MKL
* Apple

See the [cmake/ChooseBLAS.cmake](https://github.com/apache/incubator-mxnet/blob/master/cmake/ChooseBlas.cmake) file for the options.

Intel's MKL (Math Kernel Library) is one of the most powerful math libraries
https://software.intel.com/en-us/mkl

It has following flavors:

* MKL is a complete math library, containing all the functionality found in ATLAS, OpenBlas and LAPACK. It is free under
community support licensing (https://software.intel.com/en-us/articles/free-mkl),
but needs to be downloaded and installed manually.

* MKLML is a subset of MKL. It contains a smaller number of functions to reduce the
size of the download and reduce the number of dynamic libraries user needs.

<!-- [Removed until #11148 is merged.] This is the most effective option since it can be downloaded and installed automatically
by the cmake script (see cmake/DownloadMKLML.cmake).-->

* MKL-DNN is a separate open-source library, it can be used separately from MKL or MKLML. It is
shipped as a subrepo with MXNet source code (see 3rdparty/mkldnn or the [MKL-DNN project](https://github.com/intel/mkl-dnn))

Since the full MKL library is almost always faster than any other BLAS library it's turned on by default,
however it needs to be downloaded and installed manually before doing `cmake` configuration.
Register and download on the [Intel performance libraries website](https://software.intel.com/en-us/performance-libraries).

Note: MKL is supported only for desktop builds and the framework itself supports the following
hardware:

* Intel® Xeon Phi™ processor
* Intel® Xeon® processor
* Intel® Core™ processor family
* Intel Atom® processor

If you have a different processor you can still try to use MKL, but performance results are
unpredictable.

<<<<<<< HEAD
1. If you don't have cmake or if your version of cmake is earlier than 3.12.3, run the following commands to install a newer version of cmake:

   ```bash
   wget https://cmake.org/files/v3.12/cmake-3.12.3-Linux-x86_64.tar.gz
   tar -zxvf cmake-3.12.3-Linux-x86_64.tar.gz
   alias cmake="cmake-3.12.3-Linux-x86_64/bin/cmake"
   ```
=======

#### Install GPU Software
>>>>>>> a03d59ed

If you want to run MXNet with GPUs, you must install [NVDIA CUDA and cuDNN](https://developer.nvidia.com/cuda-downloads).


#### Install Optional Software

These might be optional, but they're typically desirable as the extend or enhance MXNet's functionality.

* [OpenCV](http://opencv.org/) - Image Loading and Augmentation. Each operating system has different packages and build from source options for OpenCV. Refer to your OS's link in the [Build Instructions by Operating System](#build-instructions-by-operating-system) section for further instructions.
* [NCCL](https://developer.nvidia.com/nccl) - NVIDIA's Collective Communications Library. Instructions for installing NCCL are found in the following [Build MXNet with NCCL](#build-mxnet-with-nccl) section.

More information on turning these features on or off are found in the following [build configurations](#build-configurations) section.


<hr>

## Build Configurations

There is a configuration file for make,
[`make/config.mk`](https://github.com/apache/incubator-mxnet/blob/master/make/config.mk), that contains all the compilation options. You can edit it and then run `make` or `cmake`. `cmake` is recommended for building MXNet (and is required to build with MKLDNN), however you may use `make` instead.

<hr>

<<<<<<< HEAD
BMXNet is compatible with CUDA 8.0, 9.2, and 10.0. It is recommended to use cuDNN 6 or 7.

<div class="linux">
<div class="ubuntu">

Download [CUDA](https://developer.nvidia.com/cuda-downloads)/[cuDNN](https://developer.nvidia.com/cudnn) from nvidia.

Do not forget to take the [post-installation actions](https://docs.nvidia.com/cuda/cuda-installation-guide-linux/index.html#post-installation-actions).

</div>
</div>

### Build

<div class="linux macos">

First clone the recent codes

```bash
git clone --recursive https://github.com/dmlc/mxnet
cd mxnet
```

File
[`make/config.mk`](https://github.com/dmlc/mxnet/blob/master/make/config.mk)
contains all the compilation options. You can edit it and then `make`. There are
some example build options

If you want to build MXNet with C++ language binding, please make sure you read [Build the C++ package](#build-the-c-package) first.

</div>

<div class="linux">

- Build without using OpenCV. `-j` runs multiple jobs against multi-core CPUs.

  ```bash
  make -j USE_OPENCV=0
  ```

- Build with both GPU and OpenCV support

  ```bash
  make -j USE_BLAS=openblas USE_CUDA=1 USE_CUDA_PATH=/usr/local/cuda USE_CUDNN=1
  ```

</div>

<div class="macos">

- Build with the default BLAS library and clang installed with `xcode` (OPENMP
  is disabled because it is not supported in default by clang).

  ```bash
  make -j USE_BLAS=apple USE_OPENCV=0 USE_OPENMP=0
  ```

</div>

<div class="windows">

Use [CMake](https://cmake.org/) to create a Visual Studio solution in ```./build```.

In Visual Studio, open the solution file,```.sln```, and compile it.
These commands produce a library called ```mxnet.dll``` in the ```./build/Release/``` or ```./build/Debug``` folder.

</div>

<div class="linux ubuntu">

## Build MXNet using NCCL
=======
## Build MXNet

### Build MXNet with NCCL
>>>>>>> a03d59ed
- Download and install the latest NCCL library from NVIDIA.
- Note the directory path in which NCCL libraries and header files are installed.
- Ensure that the installation directory contains ```lib``` and ```include``` folders.
- Ensure that the prerequisites for using NCCL such as Cuda libraries are met.
- Append the ```config.mk``` file with following, in addition to the CUDA related options.
- USE_NCCL=1
- USE_NCCL_PATH=path-to-nccl-installation-folder

``` bash
echo "USE_NCCL=1" >> make/config.mk
echo "USE_NCCP_PATH=path-to-nccl-installation-folder" >> make/config.mk
cp make/config.mk .
```
- Run make command
``` bash
make -j"$(nproc)"
```

#### Validating NCCL
- Follow the steps to install MXNet Python binding.
- Comment the following line in ```test_nccl.py``` file at ```incubator-mxnet/tests/python/gpu/test_nccl.py```
``` bash
@unittest.skip("Test requires NCCL library installed and enabled during build")
```
- Run test_nccl.py script as follows. The test should complete. It does not produce any output.
``` bash
nosetests --verbose tests/python/gpu/test_nccl.py
```

**Recommendation to get the best performance out of NCCL:**
It is recommended to set environment variable NCCL_LAUNCH_MODE to PARALLEL when using NCCL version 2.1 or newer.

<hr>

### Build MXNet with C++

* To enable C++ package, just add `USE_CPP_PACKAGE=1` when you run `make` or `cmake`.

<hr>

### Usage Examples

* `-j` runs multiple jobs against multi-core CPUs.

For example, you can specify using all cores on Linux as follows:

```bash
cmake -j$(nproc)
```


#### Recommended for Systems with NVIDIA GPUs and Intel CPUs
* Build MXNet with `cmake` and install with MKL DNN, GPU, and OpenCV support:

```bash
cmake -j USE_CUDA=1 USE_CUDA_PATH=/usr/local/cuda USE_CUDNN=1 USE_MKLDNN=1
```

#### Recommended for Systems with NVIDIA GPUs
* Build with both OpenBLAS, GPU, and OpenCV support:

```bash
cmake -j BLAS=open USE_CUDA=1 USE_CUDA_PATH=/usr/local/cuda USE_CUDNN=1
```

#### Recommended for Systems with Intel CPUs
* Build MXNet with `cmake` and install with MKL DNN, and OpenCV support:

```bash
cmake -j USE_CUDA=0 USE_MKLDNN=1
```

#### Recommended for Systems with non-Intel CPUs
* Build MXNet with `cmake` and install with OpenBLAS and OpenCV support:

```bash
cmake -j USE_CUDA=0 BLAS=open
```

#### Other Examples

* Build without using OpenCV:

```bash
cmake USE_OPENCV=0
```

* Build on **macOS** with the default BLAS library (Apple Accelerate) and Clang installed with `xcode` (OPENMP is disabled because it is not supported by the Apple version of Clang):

```bash
cmake -j BLAS=apple USE_OPENCV=0 USE_OPENMP=0
```

* To use OpenMP on **macOS** you need to install the Clang compiler, `llvm` (the one provided by Apple does not support OpenMP):

```bash
brew install llvm
cmake -j BLAS=apple USE_OPENMP=1
```

<hr>

## Installing MXNet Language Bindings
After building MXNet's shared library, you can install other language bindings.

**NOTE:** The C++ API binding must be built when you build MXNet from source. See [Build MXNet with C++](#build-mxnet-with-c++).

The following table provides links to each language binding by operating system:
| | [Ubuntu](ubuntu_setup.html) | [macOS](osx_setup.html) | [Windows](windows_setup.html) |
| --- | ----  | --- | ------- |
| Python | [Ubuntu guide](ubuntu_setup.html#install-mxnet-for-python) | [OSX guide](osx_setup.html) | [Windows guide](windows_setup.html#install-mxnet-for-python) |
| C++ | [C++ guide](c_plus_plus.html) | [C++ guide](c_plus_plus.html) | [C++ guide](c_plus_plus.html) |
| Clojure | [Clojure guide](https://github.com/apache/incubator-mxnet/tree/master/contrib/clojure-package) | [Clojure guide](https://github.com/apache/incubator-mxnet/tree/master/contrib/clojure-package) | n/a |
| Julia | [Ubuntu guide](ubuntu_setup.html#install-the-mxnet-package-for-julia) | [OSX guide](osx_setup.html#install-the-mxnet-package-for-julia) | [Windows guide](windows_setup.html#install-the-mxnet-package-for-julia) |
| Perl | [Ubuntu guide](ubuntu_setup.html#install-the-mxnet-package-for-perl) | [OSX guide](osx_setup.html#install-the-mxnet-package-for-perl) | n/a |
| R | [Ubuntu guide](ubuntu_setup.html#install-the-mxnet-package-for-r) | [OSX guide](osx_setup.html#install-the-mxnet-package-for-r) | [Windows guide](windows_setup.html#install-the-mxnet-package-for-r) |
| Scala | [Scala guide](scala_setup.html) | [Scala guide](scala_setup.html) | n/a |
| Java | [Java guide](java_setup.html) | [Java Guide](java_setup.html) | n/a |<|MERGE_RESOLUTION|>--- conflicted
+++ resolved
@@ -88,15 +88,6 @@
 Linear Algebra Subprograms) library for numerical computations.
 Those can be extended with [LAPACK (Linear Algebra Package)](https://github.com/Reference-LAPACK/lapack), an additional set of mathematical functions.
 
-<<<<<<< HEAD
-<div class="linux">
-For Ubuntu you can get Atlas and OpenBLAS from package repositories:
-<div class="ubuntu">
-
-```bash
-sudo apt-get install libatlas-base-dev libopenblas-dev
-```
-=======
 MXNet supports multiple mathematical backends for computations on the CPU:
 * [Apple Accelerate](https://developer.apple.com/documentation/accelerate)
 * [ATLAS](http://math-atlas.sourceforge.net/)
@@ -107,7 +98,6 @@
 The default order of choice for the libraries if found follows the path from the most
 (recommended) to less performant backends.
 The following lists show this order by library and `cmake` switch.
->>>>>>> a03d59ed
 
 For desktop platforms (x86_64):
 
@@ -166,18 +156,8 @@
 If you have a different processor you can still try to use MKL, but performance results are
 unpredictable.
 
-<<<<<<< HEAD
-1. If you don't have cmake or if your version of cmake is earlier than 3.12.3, run the following commands to install a newer version of cmake:
-
-   ```bash
-   wget https://cmake.org/files/v3.12/cmake-3.12.3-Linux-x86_64.tar.gz
-   tar -zxvf cmake-3.12.3-Linux-x86_64.tar.gz
-   alias cmake="cmake-3.12.3-Linux-x86_64/bin/cmake"
-   ```
-=======
 
 #### Install GPU Software
->>>>>>> a03d59ed
 
 If you want to run MXNet with GPUs, you must install [NVDIA CUDA and cuDNN](https://developer.nvidia.com/cuda-downloads).
 
@@ -201,83 +181,9 @@
 
 <hr>
 
-<<<<<<< HEAD
-BMXNet is compatible with CUDA 8.0, 9.2, and 10.0. It is recommended to use cuDNN 6 or 7.
-
-<div class="linux">
-<div class="ubuntu">
-
-Download [CUDA](https://developer.nvidia.com/cuda-downloads)/[cuDNN](https://developer.nvidia.com/cudnn) from nvidia.
-
-Do not forget to take the [post-installation actions](https://docs.nvidia.com/cuda/cuda-installation-guide-linux/index.html#post-installation-actions).
-
-</div>
-</div>
-
-### Build
-
-<div class="linux macos">
-
-First clone the recent codes
-
-```bash
-git clone --recursive https://github.com/dmlc/mxnet
-cd mxnet
-```
-
-File
-[`make/config.mk`](https://github.com/dmlc/mxnet/blob/master/make/config.mk)
-contains all the compilation options. You can edit it and then `make`. There are
-some example build options
-
-If you want to build MXNet with C++ language binding, please make sure you read [Build the C++ package](#build-the-c-package) first.
-
-</div>
-
-<div class="linux">
-
-- Build without using OpenCV. `-j` runs multiple jobs against multi-core CPUs.
-
-  ```bash
-  make -j USE_OPENCV=0
-  ```
-
-- Build with both GPU and OpenCV support
-
-  ```bash
-  make -j USE_BLAS=openblas USE_CUDA=1 USE_CUDA_PATH=/usr/local/cuda USE_CUDNN=1
-  ```
-
-</div>
-
-<div class="macos">
-
-- Build with the default BLAS library and clang installed with `xcode` (OPENMP
-  is disabled because it is not supported in default by clang).
-
-  ```bash
-  make -j USE_BLAS=apple USE_OPENCV=0 USE_OPENMP=0
-  ```
-
-</div>
-
-<div class="windows">
-
-Use [CMake](https://cmake.org/) to create a Visual Studio solution in ```./build```.
-
-In Visual Studio, open the solution file,```.sln```, and compile it.
-These commands produce a library called ```mxnet.dll``` in the ```./build/Release/``` or ```./build/Debug``` folder.
-
-</div>
-
-<div class="linux ubuntu">
-
-## Build MXNet using NCCL
-=======
 ## Build MXNet
 
 ### Build MXNet with NCCL
->>>>>>> a03d59ed
 - Download and install the latest NCCL library from NVIDIA.
 - Note the directory path in which NCCL libraries and header files are installed.
 - Ensure that the installation directory contains ```lib``` and ```include``` folders.
