--- conflicted
+++ resolved
@@ -61,11 +61,8 @@
 data
 recommonmark
 bin
-<<<<<<< HEAD
 deps
-=======
 
 # R
 *.Rcheck
-*.rds
->>>>>>> e0c22cef
+*.rds